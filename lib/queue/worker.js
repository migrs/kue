--- conflicted
+++ resolved
@@ -10,14 +10,9 @@
  */
 
 var EventEmitter = require('events').EventEmitter
-<<<<<<< HEAD
   , redis = require('../redis')
-  , Job = require('./job');
-=======
-  , redis = require('redis')
   , Job = require('./job')
   , events = require('./events');
->>>>>>> 02136c24
 
 /**
  * Expose `Worker`.
