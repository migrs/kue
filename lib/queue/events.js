
/*!
 * kue - events
 * Copyright (c) 2011 LearnBoost <tj@learnboost.com>
 * MIT Licensed
 */

/**
 * Module dependencies.
 */

var redis = require('../redis');

/**
 * Job map.
 */

exports.jobs = {};

/**
 * Pub/sub key.
 */

exports.key = 'q:events';

/**
 * Add `job` to the jobs map, used
 * to grab the in-process object
 * so we can emit relative events.
 *
 * @param {Job} job
 * @api private
 */

exports.add = function(job){
  if (job.id) exports.jobs[job.id] = job;
  if (!exports.subscribed) exports.subscribe();
};

/**
 * Subscribe to "q:events".
 *
 * @api private
 */

exports.subscribe = function(){
<<<<<<< HEAD
  var client = redis.pubsubClient();
=======
  if (exports.subscribed) return;
  var client = pool.pubsubClient();
>>>>>>> f23e8e9a
  client.subscribe(exports.key);
  client.on('message', exports.onMessage);
  exports.queue = require('../kue').singleton;
  exports.subscribed = true;
};

/**
 * Message handler.
 *
 * @api private
 */

exports.onMessage = function(channel, msg){
  // TODO: only subscribe on {Queue,Job}#on()
  var msg = JSON.parse(msg);

  // map to Job when in-process
  var job = exports.jobs[msg.id];
  if (job) {
    job.emit.apply(job, msg.args);
    // TODO: abstract this out
    if ('progress' != msg.event) delete exports.jobs[job.id];
  }

  // emit args on Queues
  msg.args[0] = 'job ' + msg.args[0];
  msg.args.push(msg.id);
  exports.queue.emit.apply(exports.queue, msg.args);
};

/**
 * Emit `event` for for job `id` with variable args.
 *
 * @param {Number} id
 * @param {String} event
 * @param {Mixed} ...
 * @api private
 */

exports.emit = function(id, event) {
  var client = redis.client()
    , msg = JSON.stringify({
      id: id
    , event: event
    , args: [].slice.call(arguments, 1)
  });
  client.publish(exports.key, msg);
};<|MERGE_RESOLUTION|>--- conflicted
+++ resolved
@@ -44,12 +44,8 @@
  */
 
 exports.subscribe = function(){
-<<<<<<< HEAD
+  if (exports.subscribed) return;
   var client = redis.pubsubClient();
-=======
-  if (exports.subscribed) return;
-  var client = pool.pubsubClient();
->>>>>>> f23e8e9a
   client.subscribe(exports.key);
   client.on('message', exports.onMessage);
   exports.queue = require('../kue').singleton;
