{
    "name": "kue"
  , "version": "0.4.0"
  , "description": "Feature rich priority job queue backed by redis"
  , "keywords": ["job", "queue", "worker", "redis"]
  , "author": "TJ Holowaychuk <tj@learnboost.com>"
  , "dependencies": {
<<<<<<< HEAD
      "redis": "0.7.1"
    , "express": "2.5.0"
    , "jade": "~0.26.1"
    , "stylus": "0.19.2"
    , "nib": "0.2.0"
    , "reds": "0.1.3"
=======
      "redis": "0.7.2"
    , "express": "2.5.11"
    , "jade": "0.26.3"
    , "stylus": "0.27.2"
    , "nib": "0.5.0"
    , "reds": "0.1.4"
>>>>>>> cac8132a
  }
  , "main": "index"
}<|MERGE_RESOLUTION|>--- conflicted
+++ resolved
@@ -5,21 +5,12 @@
   , "keywords": ["job", "queue", "worker", "redis"]
   , "author": "TJ Holowaychuk <tj@learnboost.com>"
   , "dependencies": {
-<<<<<<< HEAD
-      "redis": "0.7.1"
-    , "express": "2.5.0"
-    , "jade": "~0.26.1"
-    , "stylus": "0.19.2"
-    , "nib": "0.2.0"
-    , "reds": "0.1.3"
-=======
       "redis": "0.7.2"
     , "express": "2.5.11"
     , "jade": "0.26.3"
     , "stylus": "0.27.2"
     , "nib": "0.5.0"
     , "reds": "0.1.4"
->>>>>>> cac8132a
   }
   , "main": "index"
 }